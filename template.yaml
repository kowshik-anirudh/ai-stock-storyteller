--- conflicted
+++ resolved
@@ -1,10 +1,6 @@
 AWSTemplateFormatVersion: '2010-09-09'
 Transform: AWS::Serverless-2016-10-31
-<<<<<<< HEAD
-Description: AI Stock Storyteller (v2 trader) - Lambda + API Gateway + S3 cache
-=======
 Description: AI Stock Storyteller – serverless API with S3 caching
->>>>>>> b33bda9d
 
 Parameters:
   OpenAIKey:
@@ -14,48 +10,6 @@
   OpenAIModel:
     Type: String
     Default: gpt-4o-mini
-<<<<<<< HEAD
-    Description: OpenAI model id
-  AllowedOrigins:
-    Type: String
-    Default: "*"
-    Description: Comma-separated list for CORS (e.g., https://<your-username>.github.io)
-  S3CacheTTLSeconds:
-    Type: Number
-    Default: 1800
-    Description: Cache TTL in seconds (e.g., 1800 = 30 minutes)
-
-Conditions:
-  AllowAllCors: !Equals [ !Ref AllowedOrigins, "*" ]
-
-Resources:
-  # API Gateway (SAM shorthand)
-  ServerlessRestApi:
-    Type: AWS::Serverless::Api
-    Properties:
-      StageName: Prod
-      EndpointConfiguration: REGIONAL
-      Cors:
-        AllowMethods: "'GET,OPTIONS'"
-        AllowHeaders: "'Content-Type,Authorization,X-Requested-With,x-api-key'"
-        AllowOrigin: !If
-          - AllowAllCors
-          - "'*'"
-          - !Sub "'${AllowedOrigins}'"
-
-  # S3 cache for generated stories
-  CacheBucket:
-    Type: AWS::S3::Bucket
-    Properties:
-      BucketEncryption:
-        ServerSideEncryptionConfiguration:
-          - ServerSideEncryptionByDefault: { SSEAlgorithm: AES256 }
-      PublicAccessBlockConfiguration:
-        BlockPublicAcls: true
-        BlockPublicPolicy: true
-        IgnorePublicAcls: true
-        RestrictPublicBuckets: true
-=======
     Description: OpenAI model to use
   AllowedOrigins:
     Type: String
@@ -116,35 +70,11 @@
                   - s3:HeadObject
                 Resource:
                   - !Sub "${CacheBucket.Arn}/*"
->>>>>>> b33bda9d
 
   StockFunction:
     Type: AWS::Serverless::Function
     Properties:
       CodeUri: backend/
-<<<<<<< HEAD
-      Handler: app.lambda_handler         # <-- must match your app.py (Mangum handler variable)
-      Runtime: python3.11
-      MemorySize: 1536
-      Timeout: 25
-      Policies:
-        - Statement:
-            - Effect: Allow
-              Action:
-                - logs:CreateLogGroup
-                - logs:CreateLogStream
-                - logs:PutLogEvents
-              Resource: "*"
-            - Effect: Allow
-              Action:
-                - s3:GetObject
-                - s3:PutObject
-                - s3:DeleteObject
-                - s3:ListBucket
-              Resource:
-                - !GetAtt CacheBucket.Arn
-                - !Sub "${CacheBucket.Arn}/*"
-=======
       Handler: app.handler
       Runtime: python3.11
       Architectures:
@@ -152,27 +82,12 @@
       MemorySize: 1536
       Timeout: 25
       Role: !GetAtt StockFunctionRole.Arn
->>>>>>> b33bda9d
       Environment:
         Variables:
           OPENAI_API_KEY: !Ref OpenAIKey
           OPENAI_MODEL: !Ref OpenAIModel
           ALLOWED_ORIGINS: !Ref AllowedOrigins
           S3_CACHE_BUCKET: !Ref CacheBucket
-<<<<<<< HEAD
-          S3_CACHE_TTL_SECONDS: !Ref S3CacheTTLSeconds
-      Events:
-        Health:
-          Type: Api
-          Properties:
-            RestApiId: !Ref ServerlessRestApi
-            Path: /health
-            Method: GET
-        GetStory:
-          Type: Api
-          Properties:
-            RestApiId: !Ref ServerlessRestApi
-=======
           S3_CACHE_TTL_SECONDS: "1800"  # 30 minutes
       Events:
         HealthV2:
@@ -183,7 +98,6 @@
         GetStoryV2:
           Type: Api
           Properties:
->>>>>>> b33bda9d
             Path: /api/story/{ticker}
             Method: GET
 
@@ -193,11 +107,7 @@
     Value: !Sub "https://${ServerlessRestApi}.execute-api.${AWS::Region}.amazonaws.com/Prod/api"
   CacheBucketName:
     Description: S3 bucket used for caching stock stories
-<<<<<<< HEAD
-    Value: !Ref CacheBucket
-=======
     Value: !Ref CacheBucket
 echo openai.key >> .gitignore
 git add .gitignore
-git commit -m "Add openai.key to gitignore"
->>>>>>> b33bda9d
+git commit -m "Add openai.key to gitignore"